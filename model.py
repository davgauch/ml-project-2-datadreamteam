--- conflicted
+++ resolved
@@ -1,4 +1,3 @@
-<<<<<<< HEAD
 import torch
 import torch.nn as nn
 import torch.nn.functional as F
@@ -76,83 +75,4 @@
         x = F.relu(self.fc1(x[:,-1,:])) # only last timestep
         x = F.relu(self.fc2(x))
 
-=======
-import torch
-import torch.nn as nn
-import torch.nn.functional as F
-
-
-class CNN_LSTM(nn.Module):
-    def __init__(self,input_shape,out_channels=1): #input_shape =(32,3,224,224),
-        super().__init__()
-        self.batch_size, self.channels = input_shape[0],input_shape[-3]
-        # CNN layers
-        self.conv1 = nn.Conv2d(in_channels=self.channels, out_channels=16, kernel_size=3)
-        self.conv2 = nn.Conv2d(in_channels=16, out_channels=16, kernel_size=3)
-        self.conv3 = nn.Conv2d(in_channels=16, out_channels=32, kernel_size=3)
-        self.conv4 = nn.Conv2d(in_channels=32, out_channels=32, kernel_size=3)
-
-        # keep affine=False,track_running_stats=False -- to avoid error in training
-        self.bn1 = nn.BatchNorm2d(16, affine=False,track_running_stats=False)#momentum=0.01)#,eps=1e-3)
-        self.bn2 = nn.BatchNorm2d(32, affine=False,track_running_stats=False)#, momentum=0.01)#, momentum=0.01,eps=1e-3)
-
-        self.pool = nn.MaxPool2d(kernel_size=2)
-
-        self.dropout1 = nn.Dropout(0.3)
-        self.dropout2 = nn.Dropout(0.1)
-        # Dummy forward pass to get output shape
-        with torch.no_grad():
-            dummy_input = torch.zeros(*input_shape)  # assuming input_shape is like (batch_size, channels, height, width)
-            if len(dummy_input.size()) == 5:
-                dummy_input = dummy_input.view(-1, *dummy_input.size()[-3:])
-            cnn_out = self.cnn_forward(dummy_input)  # a method that replicates the CNN part of the full forward
-            self.flatten_size = cnn_out.view(self.batch_size, -1).size(1)
-
-        # LSTM layers
-        self.lstm1 = nn.LSTM(self.flatten_size, 128, batch_first=True)
-        self.lstm2 = nn.LSTM(128, 64, batch_first=True)
-    
-        # Dense layers
-        self.fc1 = nn.Linear(64, 64)
-        self.fc2 = nn.Linear(64, out_channels)
-
-    def cnn_forward(self, x):
-        # x shape: (batch_size, channels, height, width) 
-        x = F.relu(self.conv1(x))
-        x = self.bn1(x)
-        x = F.relu(self.conv2(x))
-        x = self.bn1(x)
-        x = self.pool(x)
-        x = self.dropout1(x)
-
-        x = F.relu(self.conv3(x))
-        x = self.bn2(x)
-        x = F.relu(self.conv4(x))
-        x = self.bn2(x)
-        x = self.pool(x)
-        x = self.dropout2(x)
-        return x
-
-    def forward(self, x,return_features=False):
-
-        if x.ndim == 5:
-            current_batch_size,n_img, channels, height, width = x.size()
-            x = x.view(-1,channels, height, width)
-            x = self.cnn_forward(x)
-            
-            x = x.view(current_batch_size, n_img, -1)
-        else:
-            current_batch_size = x.size(0)
-            x = self.cnn_forward(x)
-              
-        if return_features:
-            return x
-
-        x = x.reshape(current_batch_size, 1, -1)
-        x,_ = self.lstm1(x) ## output of all timesteps
-        x,_ = self.lstm2(x)
-        x = F.relu(self.fc1(x[:,-1,:])) # only last timestep
-        x = F.relu(self.fc2(x))
-
->>>>>>> 48f40cc1
         return x #(batch_size,1)